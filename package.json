--- conflicted
+++ resolved
@@ -55,14 +55,9 @@
   },
   "devDependencies": {
     "chai": "^5.2.0",
-<<<<<<< HEAD
-    "mocha": "^11.6.0",
-    "nodemon": "^3.1.0"
-=======
     "mocha": "^11.7.0",
     "nodemon": "^3.1.0",
     "sinon": "^21.0.0"
->>>>>>> 16f40e75
   },
   "optionalDependencies": {
     "bufferutil": "^4.0.9"
